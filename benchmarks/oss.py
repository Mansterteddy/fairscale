--- conflicted
+++ resolved
@@ -94,20 +94,8 @@
     model = cast(nn.Module, model)
 
     if optim_type == OptimType.oss_sharded_ddp:
-<<<<<<< HEAD
         optimizer = OSS(params=model.parameters(), optim=OPTIM, lr=1e-4, momentum=0.9)
         model = ShardedDDP(model, optimizer)
-=======
-        model = ShardedDDP(
-            model,
-            optimizer=OPTIM,
-            optimizer_params={"lr": 1e-4, "momentum": 0.9},
-            world_size=args.world_size,
-            broadcast_buffers=True,
-        )
-        optimizer = model.sharded_optimizer
-
->>>>>>> a0e64bcb
     else:
         model = DDP(model, device_ids=[rank], find_unused_parameters=False)  # type: ignore
         optimizer = (
@@ -139,25 +127,16 @@
 
             def closure():
                 model.zero_grad()
-<<<<<<< HEAD
-                if rank == 0 and next(model.parameters()).grad is not None and args.debug:
-                    print("\nbefore: ", next(model.parameters()).norm().item(), " -- ", next(model.parameters()).grad.norm().item(), flush=True)  # type: ignore
-=======
                 if rank == 0 and next(model.parameters()).grad is not None:
                     logging.debug(
                         "\nbefore:  param {} -- grad {}".format(
                             next(model.parameters()).norm().item(), next(model.parameters()).grad.norm().item()
                         )
                     )
->>>>>>> a0e64bcb
 
                 outputs = model(batch["inputs"])
                 loss = loss_fn(outputs, batch["label"])
                 loss.backward()
-<<<<<<< HEAD
-                if rank == 0 and next(model.parameters()).grad is not None and args.debug:
-                    print("after BW: ", next(model.parameters()).norm().item(), " -- ", next(model.parameters()).grad.norm().item(), flush=True)  # type: ignore
-=======
 
                 if optim_type == OptimType.oss_sharded_ddp:
                     model.reduce()
@@ -168,7 +147,6 @@
                             next(model.parameters()).norm().item(), next(model.parameters()).grad.norm().item()
                         )
                     )
->>>>>>> a0e64bcb
                 return loss
 
             if need_profiling and not args.cpu:
@@ -186,11 +164,6 @@
             else:
                 final_loss = optimizer.step(closure)
 
-<<<<<<< HEAD
-            if rank == 0 and args.debug:
-                print("buffer: ", next(model.buffers()).norm().item(), flush=True)
-                print("after update: ", next(model.parameters()).norm().item(), " -- ", next(model.parameters()).grad.norm().item(), flush=True)  # type: ignore
-=======
             if rank == 0:
                 logging.debug("buffer: {}".format(next(model.buffers()).norm().item()))
                 logging.debug(
@@ -198,7 +171,6 @@
                         next(model.parameters()).norm().item(), next(model.parameters()).grad.norm().item()
                     )
                 )
->>>>>>> a0e64bcb
 
             n_items += args.batch_size
 
