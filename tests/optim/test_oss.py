# Copyright (c) Facebook, Inc. and its affiliates. All rights reserved.
#
# This source code is licensed under the BSD license found in the
# LICENSE file in the root directory of this source tree.

# pylint: disable=missing-module-docstring
# pylint: disable=missing-class-docstring
# pylint: disable=missing-function-docstring


<<<<<<< HEAD
import copy
from math import inf
=======
>>>>>>> 543d5693
import tempfile
import unittest

import numpy as np
import pytest
import torch
import torch.distributed as dist
import torch.multiprocessing as mp
from torch.nn.parallel import DistributedDataParallel as DDP

import fairscale.optim as optim

skip_if_no_cuda = pytest.mark.skipif(not torch.cuda.is_available(), reason="cuda required")

BACKEND = dist.Backend.NCCL if torch.cuda.is_available() else dist.Backend.GLOO  # type: ignore
DEVICE = "cuda" if torch.cuda.is_available() else torch.device("cpu")


def dist_init(rank, world_size, tempfile_name, backend=BACKEND):
    url = "file://" + tempfile_name
    dist.init_process_group(init_method=url, backend=backend, rank=rank, world_size=world_size)


class TestSingleRank(unittest.TestCase):
    """
    All the following tests do not check for inter-process communication
    """

    def setUp(self):
        dist_init(0, 1, tempfile.mkstemp()[1])

    def tearDown(self):
        torch.distributed.destroy_process_group()

    def test_create(self):
        params = [torch.rand(1)]
        o = optim.OSS(params, lr=0.01)

    def test_state_dict(self):
        x = torch.tensor([1.0], device=DEVICE, requires_grad=True)
        o = optim.OSS([x], lr=0.1, momentum=0.9)
        x.backward()
        o.step()
        assert x == torch.tensor([0.9], device=DEVICE)
        assert o.optim.state[x]["momentum_buffer"] == torch.tensor([1.0], device=DEVICE)
        o.zero_grad()
        o.consolidate_state_dict()  # Sync state dict in between replicas - even if there are none
        state_dict = o.state_dict()

        # Check that the state dict is pytorch-compliant key wise
        assert "param_groups" in state_dict.keys()
        assert "state" in state_dict.keys()

        # Check that the pulled state is what we expect, and that we have all the expected keys
        assert state_dict["param_groups"][0]["lr"] == 0.1
        assert state_dict["param_groups"][0]["momentum"] == 0.9
        assert not state_dict["param_groups"][0]["nesterov"]
        assert state_dict["param_groups"][0]["weight_decay"] == 0.0
        assert state_dict["param_groups"][0]["dampening"] == 0.0

        # Check that the pulled state and the .param_groups attribute are in sync
        for k in state_dict["param_groups"][0].keys():
            if k != "params":
                assert state_dict["param_groups"][0][k] == o.param_groups[0][k]

        # Check that it's correctly loaded
        o = optim.OSS([x], lr=0.01)
        o.load_state_dict(state_dict)
        # Check that state is correct and on proper device
        assert o.optim.state[x]["momentum_buffer"] == torch.tensor([1.0], device=DEVICE)

        # We should now be using a lr of 0.1, both within the optimizer
        # and as exposed by the .param_groups attribute
        assert o.param_groups[0]["lr"] == 0.1
        x.backward()
        o.step()
        assert x == torch.tensor([0.71], device=DEVICE)
        assert o.optim.state[x]["momentum_buffer"] == torch.tensor([1.9], device=DEVICE)

        # Check that the exposed param_groups are on the proper device
        assert o.param_groups[0]["params"][0].device == x.device

    def test_lr_scheduler(self):
        x = torch.tensor([1.0], device=DEVICE, requires_grad=True)
        x2 = torch.tensor([1.0], device=DEVICE, requires_grad=True)
        o = optim.OSS([x], lr=0.01)
        o2 = torch.optim.SGD([x2], lr=0.01)
        s = torch.optim.lr_scheduler.StepLR(o, 1)
        s2 = torch.optim.lr_scheduler.StepLR(o2, 1)
        for _ in range(5):
            x.backward()
            o.zero_grad()
            o.step()
            s.step()
            x2.backward()
            o2.zero_grad()
            o2.step()
            s2.step()
            assert x == x2

    def test_step_with_kwargs(self):
        class SGDWithStepKWArg(torch.optim.SGD):
            def step(self, closure=None, kwarg=[]):
                super().step()
                kwarg.append(5)

        kwarg = []
        x = torch.tensor([1.0], device=DEVICE, requires_grad=True)
        o = optim.OSS([x], SGDWithStepKWArg, lr=0.1)
        x.backward()
        o.step(0, kwarg=kwarg)
        assert kwarg == [5]
        assert x == torch.tensor([0.9], device=DEVICE)

    def test_step_with_extra_inner_key(self):
        class SGDWithNewKey(torch.optim.SGD):
            # Dummy optimizer which adds a new key to the param groups
            def step(self, closure=None):
                super().step()
                self.param_groups[0]["new_key"] = 0.1

        x = torch.tensor([1.0], device=DEVICE, requires_grad=True)
        o = optim.OSS([x], SGDWithNewKey, lr=0.1)
        x.backward()
        o.step()
        assert o.param_groups[0]["new_key"] == 0.1
        assert x == torch.tensor([0.9], device=DEVICE)

    def test_step_without_closure(self):
        class SGDWithoutClosure(torch.optim.SGD):
            def step(self):
                return super().step()

        x = torch.tensor([1.0], device=DEVICE, requires_grad=True)
        o = optim.OSS([x], SGDWithoutClosure, lr=0.1)
        x.backward()
        o.step()
        assert x == torch.tensor([0.9], device=DEVICE)

    def test_local_state_dict(self):
        x = torch.tensor([1.0], device=DEVICE, requires_grad=True)
        o = optim.OSS([x], lr=0.1)
        local_state_dict = o.local_state_dict()
        o = optim.OSS([x], lr=0.01)
        o.load_local_state_dict(local_state_dict)
        # We should now be using a lr of 0.1.
        assert o.optim.param_groups[0]["lr"] == 0.1
        assert o.param_groups[0]["lr"] == 0.1
        x.backward()
        o.step()
        assert x == torch.tensor([0.9], device=DEVICE)

    def test_implicit_local_state_dict(self):
        x = torch.tensor([1.0], device=DEVICE, requires_grad=True)
        o = optim.OSS([x], lr=0.1)
        local_state_dict = o.state_dict()
        o = optim.OSS([x], lr=0.01)
        o.load_state_dict(local_state_dict)
        # We should now be using a lr of 0.1.
        assert o.optim.param_groups[0]["lr"] == 0.1
        assert o.param_groups[0]["lr"] == 0.1
        x.backward()
        o.step()
        assert x == torch.tensor([0.9], device=DEVICE)


def run_test_add_param_group(rank, world_size, tempfile_name):
    dist_init(rank, world_size, tempfile_name)
    params = []
    for size in [4, 5, 2, 6, 4]:
        params.append(torch.rand(size, 1))
    o = optim.OSS(params, lr=0.1)
    assert len(o.param_groups) == 1
    o.add_param_group({"params": [torch.rand(3, 1)]})
    assert len(o.param_groups) == 2
    # Verify that added group is added to the correct partition making all have 8 elements.
    assert sum([x.numel() for g in o.optim.param_groups for x in g["params"]]) == 8
    assert len(o.optim.param_groups) == 2

    dist.destroy_process_group()


def test_add_param_group():
    world_size = 3
    temp_file_name = tempfile.mkstemp()[1]
    mp.spawn(run_test_add_param_group, args=(world_size, temp_file_name), nprocs=world_size, join=True)


def run_test_zero_grad(rank, world_size, tempfile_name):
    dist_init(rank, world_size, tempfile_name)
    x = torch.rand(1)
    m = torch.nn.Linear(1, 1)
    o = optim.OSS(m.parameters(), lr=0.1)
    y = m(x)
    y.backward(x)
    assert m.weight.grad
    assert m.bias.grad
    o.zero_grad()
    assert not m.weight.grad
    assert not m.bias.grad

    dist.destroy_process_group()


def test_zero_grad():
    world_size = 2
    temp_file_name = tempfile.mkstemp()[1]
    mp.spawn(run_test_zero_grad, args=(world_size, temp_file_name), nprocs=world_size, join=True)


def run_test_step(rank, world_size, tempfile_name):
<<<<<<< HEAD
    dist_init(rank, world_size, tempfile_name)
=======
    dist_init(rank, world_size, tempfile_name, backend="gloo")
>>>>>>> 543d5693
    x = torch.tensor([float(rank + 1)], device=rank)
    m = torch.nn.Linear(1, 1)
    m.weight.data = torch.tensor([[1.0]])
    m.bias.data = torch.tensor([2.0])
    m.to(rank)
    o = optim.OSS(m.parameters(), lr=0.1)
    y = m(x)
    y.backward(x)
    for p in m.parameters():
        dist.all_reduce(p.grad.data, op=dist.ReduceOp.SUM)
        p.grad.data /= world_size
    o.step()
    assert m.weight == torch.tensor([[0.75]], device=rank)
    assert m.bias == torch.tensor([1.85], device=rank)

    dist.destroy_process_group()


@skip_if_no_cuda
def test_step():
    world_size = min(2, torch.cuda.device_count())
    temp_file_name = tempfile.mkstemp()[1]
<<<<<<< HEAD
=======

    mp.spawn(run_test_step, args=(world_size, temp_file_name), nprocs=world_size, join=True)
>>>>>>> 543d5693

    mp.spawn(run_test_step, args=(world_size, temp_file_name), nprocs=world_size, join=True)

<<<<<<< HEAD

=======
>>>>>>> 543d5693
def run_test_step_with_closure(rank, world_size, tempfile_name, optimizer=None):
    dist_init(rank, world_size, tempfile_name)

    x_val = rank + 1
    weight = 1.0
    bias = 2.0
    error = 1.0
    target = torch.tensor([x_val * weight + bias + error], device=rank)
    loss_fn = torch.nn.L1Loss()

    x = torch.tensor([float(x_val)], device=rank)
    m = torch.nn.Linear(1, 1)
    m.weight.data = torch.tensor([[weight]])
    m.bias.data = torch.tensor([bias])
    m.to(rank)

    o = optim.OSS(m.parameters(), lr=0.1)

    y = m(x)
    y.backward(x)
    for p in m.parameters():
        dist.all_reduce(p.grad.data, op=dist.ReduceOp.SUM)
        p.grad.data /= world_size

    def closure():
        o.zero_grad()
        output = m(x)
        loss = loss_fn(output, target)
        loss.backward()
        return loss

    loss = o.step(closure=closure)

    assert loss == torch.tensor(error, device=rank)
    assert m.weight == torch.tensor([[1.1]], device=rank)
    assert m.bias == torch.tensor([2.1], device=rank)

    dist.destroy_process_group()


@skip_if_no_cuda
def test_step_with_closure():
    world_size = min(2, torch.cuda.device_count())
    temp_file_name = tempfile.mkstemp()[1]
<<<<<<< HEAD
=======

    mp.spawn(run_test_step_with_closure, args=(world_size, temp_file_name), nprocs=world_size, join=True)
>>>>>>> 543d5693

    mp.spawn(run_test_step_with_closure, args=(world_size, temp_file_name), nprocs=world_size, join=True)

<<<<<<< HEAD

=======
>>>>>>> 543d5693
def run_test_sharding(rank, world_size, tempfile_name):
    dist_init(rank, world_size, tempfile_name)
    params = []
    for size in [5, 4, 2, 6, 4, 3]:
        params.append(torch.rand(size, 1))
    o = optim.OSS(params, lr=0.1)
    assert sum([x.numel() for x in o.optim.param_groups[0]["params"]]) == 8

    dist.destroy_process_group()


def test_sharding():
    world_size = 3
    temp_file_name = tempfile.mkstemp()[1]
<<<<<<< HEAD
=======

    mp.spawn(run_test_sharding, args=(world_size, temp_file_name), nprocs=world_size, join=True)
>>>>>>> 543d5693

    mp.spawn(run_test_sharding, args=(world_size, temp_file_name), nprocs=world_size, join=True)

<<<<<<< HEAD

=======
>>>>>>> 543d5693
def run_test_collect_shards(rank, world_size, reference_rank, tempfile_name):
    dist_init(rank, world_size, tempfile_name)
    device = torch.device(rank) if torch.cuda.device_count() > 1 else DEVICE

    # Run a dummy step so that the optimizer state dict exists
    batch, input_width, hidden, target_width = 3, 3, 3, 5
    target = torch.rand((batch, target_width), device=device)
    inputs = torch.rand((batch, input_width), device=device)

    model = torch.nn.Sequential(torch.nn.Linear(input_width, hidden), torch.nn.Linear(hidden, target_width))
    model.to(device)

    loss_fn = torch.nn.L1Loss()
    loss_fn.to(device)

    # With SGD, Momentum is required to get a state to shard
    optimizer = optim.OSS(model.parameters(), lr=0.1, momentum=0.99)

    def closure():
        optimizer.zero_grad()
        output = model(inputs)
        loss = loss_fn(output, target)
        loss.backward()
        return loss

    _ = optimizer.step(closure=closure)

    # Update the optimizer state on the reference rank
    optimizer.consolidate_state_dict(recipient_rank=reference_rank)

    # Fetch the state on the reference rank
    # - check that it has the correct size
    # - load it again
    if rank == reference_rank:
        optimizer_state_dict = optimizer.state_dict()
        assert len(optimizer_state_dict["state"]) == world_size
    else:
        optimizer_state_dict = {}

    optimizer_state_dict = optim.utils.broadcast_object(
        optimizer_state_dict, src_rank=reference_rank, group=dist.group.WORLD, dist_device=device
    )

    # Load the optimizer state dict
    optimizer.load_state_dict(optimizer_state_dict)
    dist.destroy_process_group()


def test_collect_shards():
    world_size = 3
    temp_file_name = tempfile.mkstemp()[1]

    if torch.cuda.is_available():
        world_size = min(world_size, torch.cuda.device_count())
    reference_rank = 0

    mp.spawn(
        run_test_collect_shards, args=(world_size, reference_rank, temp_file_name), nprocs=world_size, join=True,
    )


def run_test_multiple_groups(rank, world_size, tempfile_name):
    # Only work with the even ranks, to check that the global_rank indexing is properly used
    dist_init(rank=rank, world_size=world_size, tempfile_name=tempfile_name, backend="gloo")
    sub_group_ranks = [0, 2, 4]
    process_group = torch.distributed.new_group(ranks=sub_group_ranks, backend="gloo")

    # Make sure that all the ranks get different training data
    # So that the sync check in between their models is meaningful
    torch.manual_seed(rank)
    np.random.seed(rank)

    # Standard deep learning setup
    device = "cpu"
    epochs, batch, input_width, hidden, target_width = 5, 3, 20, 10, 5
    loss_fn = torch.nn.L1Loss().to(device)

    def check(optimizer):
        # Just run a couple of epochs, check that the model is properly updated
        for _ in range(epochs):
            target = torch.rand((batch, target_width), device=device)
            inputs = torch.rand((batch, input_width), device=device)

            def closure():
                optimizer.zero_grad()
                output = model(inputs)
                loss = loss_fn(output, target)
                loss /= world_size
                loss.backward()
                dist.all_reduce(loss, group=process_group)  # Not strictly needed for the test below

                return loss

            _ = optimizer.step(closure=closure)

            # Check that all the params are the same on all ranks
            for pg in optimizer.param_groups:
                for p in pg["params"]:
                    receptacle = [p.clone() for _ in sub_group_ranks] if rank == 0 else []
                    dist.gather(p, receptacle, dst=0, group=process_group)
                    if rank == 0:
                        for sync_p in receptacle[1:]:
                            assert torch.all(torch.eq(receptacle[0], sync_p)), "Models differ in between ranks"

    if rank in sub_group_ranks:
        # Model fitting in the broadcast bucket
        model = torch.nn.Sequential(torch.nn.Linear(input_width, hidden), torch.nn.Linear(hidden, target_width)).to(
            device
        )

        # With SGD, Momentum is required to get a state to shard
        optimizer = optim.OSS(
            model.parameters(), lr=0.1, momentum=0.99, group=process_group, broadcast_buffer_size=2 ** 20
        )
        check(optimizer)

        # Model not-fitting in the broadcast bucket
        model = torch.nn.Sequential(torch.nn.Linear(input_width, hidden), torch.nn.Linear(hidden, target_width)).to(
            device
        )

        # With SGD, Momentum is required to get a state to shard
        optimizer = optim.OSS(model.parameters(), lr=0.1, momentum=0.99, group=process_group, broadcast_buffer_size=0)
        check(optimizer)

    dist.destroy_process_group(process_group)
    dist.destroy_process_group()


def test_multiple_groups():
    world_size = 6
    temp_file_name = tempfile.mkstemp()[1]
<<<<<<< HEAD

    mp.spawn(
        run_test_multiple_groups, args=(world_size, temp_file_name), nprocs=world_size, join=True,
    )


def run_gradient_clipping(rank, world_size, tempfile_name):
    dist_init(rank, world_size, tempfile_name, backend="gloo")
    device = torch.device(rank)
    torch.manual_seed(rank)  # make sure that the different rank get different data

    # Run a dummy step so that the optimizer state dict exists
    batch, input_width, hidden, target_width = 3, 20, 10, 5
    target = torch.rand((batch, target_width), device=device)
    inputs = torch.rand((batch, input_width), device=device)
    NORMS = [1.0, 2.0, 1, 2, inf]
    CLIP_NORM = 0.3

    def check(norm):
        model_oss = torch.nn.Sequential(
            torch.nn.Linear(input_width, hidden),
            torch.nn.Linear(hidden, hidden),
            torch.nn.Linear(hidden, target_width),
        ).to(device)
        model = copy.deepcopy(model_oss)

        # For this test the gradients are (all) reduced in the same way in between the torch reference and fairscale.
        # Normally OSS would use ShardedDDP and only reduce to the proper rank, but this does not change the
        # gradient norm computation from OSS and adds a dependency.
        # to keep the comparison apples-to-apples DDP is used in both cases
        model_oss = DDP(module=model_oss, device_ids=[rank],)
        sharded_optimizer = optim.OSS(model_oss.parameters(), lr=0.1, momentum=0.99)

        model = DDP(model, device_ids=[rank],)

        loss_fn = torch.nn.L1Loss()
        loss_fn.to(device)

        model.zero_grad()
        model_oss.zero_grad()

        outputs = model(inputs)
        outputs_oss = model_oss(inputs)

        loss = loss_fn(outputs, target)
        loss.backward()

        loss_oss = loss_fn(outputs_oss, target)
        loss_oss.backward()

        # Check the equivalence with the non-sharded optim
        oss_total_norm = sharded_optimizer.clip_grad_norm(CLIP_NORM, norm_type=norm)
        total_norm = torch.nn.utils.clip_grad_norm_(model.parameters(), CLIP_NORM, norm_type=norm)
        assert torch.allclose(oss_total_norm, total_norm), "torch and fairscale should return the same grad norm"

        # Check that the params have indeed been clipped
        for params in sharded_optimizer.per_device_params.values():
            for param in filter(lambda x: x.grad is not None, params[rank]):
                assert torch.norm(param.grad, p=norm) < CLIP_NORM, f"param grad norm above clip : {param.grad}"

    for norm in NORMS:
        print(f"Checking norm {norm}")
        check(norm)

    dist.destroy_process_group()


@skip_if_no_cuda
def test_gradient_clipping():
    world_size = 3
    temp_file_name = tempfile.mkstemp()[1]

    if torch.cuda.is_available():
        world_size = min(world_size, torch.cuda.device_count())
    reference_rank = 0

    mp.spawn(
        run_gradient_clipping, args=(world_size, temp_file_name), nprocs=world_size, join=True,
=======

    mp.spawn(
        run_test_multiple_groups, args=(world_size, temp_file_name), nprocs=world_size, join=True,
>>>>>>> 543d5693
    )<|MERGE_RESOLUTION|>--- conflicted
+++ resolved
@@ -8,11 +8,8 @@
 # pylint: disable=missing-function-docstring
 
 
-<<<<<<< HEAD
 import copy
 from math import inf
-=======
->>>>>>> 543d5693
 import tempfile
 import unittest
 
@@ -224,11 +221,7 @@
 
 
 def run_test_step(rank, world_size, tempfile_name):
-<<<<<<< HEAD
-    dist_init(rank, world_size, tempfile_name)
-=======
     dist_init(rank, world_size, tempfile_name, backend="gloo")
->>>>>>> 543d5693
     x = torch.tensor([float(rank + 1)], device=rank)
     m = torch.nn.Linear(1, 1)
     m.weight.data = torch.tensor([[1.0]])
@@ -251,18 +244,10 @@
 def test_step():
     world_size = min(2, torch.cuda.device_count())
     temp_file_name = tempfile.mkstemp()[1]
-<<<<<<< HEAD
-=======
 
     mp.spawn(run_test_step, args=(world_size, temp_file_name), nprocs=world_size, join=True)
->>>>>>> 543d5693
-
-    mp.spawn(run_test_step, args=(world_size, temp_file_name), nprocs=world_size, join=True)
-
-<<<<<<< HEAD
-
-=======
->>>>>>> 543d5693
+
+
 def run_test_step_with_closure(rank, world_size, tempfile_name, optimizer=None):
     dist_init(rank, world_size, tempfile_name)
 
@@ -307,18 +292,10 @@
 def test_step_with_closure():
     world_size = min(2, torch.cuda.device_count())
     temp_file_name = tempfile.mkstemp()[1]
-<<<<<<< HEAD
-=======
 
     mp.spawn(run_test_step_with_closure, args=(world_size, temp_file_name), nprocs=world_size, join=True)
->>>>>>> 543d5693
-
-    mp.spawn(run_test_step_with_closure, args=(world_size, temp_file_name), nprocs=world_size, join=True)
-
-<<<<<<< HEAD
-
-=======
->>>>>>> 543d5693
+
+
 def run_test_sharding(rank, world_size, tempfile_name):
     dist_init(rank, world_size, tempfile_name)
     params = []
@@ -333,18 +310,10 @@
 def test_sharding():
     world_size = 3
     temp_file_name = tempfile.mkstemp()[1]
-<<<<<<< HEAD
-=======
 
     mp.spawn(run_test_sharding, args=(world_size, temp_file_name), nprocs=world_size, join=True)
->>>>>>> 543d5693
-
-    mp.spawn(run_test_sharding, args=(world_size, temp_file_name), nprocs=world_size, join=True)
-
-<<<<<<< HEAD
-
-=======
->>>>>>> 543d5693
+
+
 def run_test_collect_shards(rank, world_size, reference_rank, tempfile_name):
     dist_init(rank, world_size, tempfile_name)
     device = torch.device(rank) if torch.cuda.device_count() > 1 else DEVICE
@@ -477,7 +446,6 @@
 def test_multiple_groups():
     world_size = 6
     temp_file_name = tempfile.mkstemp()[1]
-<<<<<<< HEAD
 
     mp.spawn(
         run_test_multiple_groups, args=(world_size, temp_file_name), nprocs=world_size, join=True,
@@ -556,9 +524,4 @@
 
     mp.spawn(
         run_gradient_clipping, args=(world_size, temp_file_name), nprocs=world_size, join=True,
-=======
-
-    mp.spawn(
-        run_test_multiple_groups, args=(world_size, temp_file_name), nprocs=world_size, join=True,
->>>>>>> 543d5693
     )